--- conflicted
+++ resolved
@@ -59,11 +59,7 @@
 	ReadProtobufRootMessage string
 	ReadProtobufDirs        []string
 	ReadFollow              bool
-<<<<<<< HEAD
 	ReadLag                 bool
-	ReadLineNumbers         bool
-=======
->>>>>>> d062865a
 	ReadConvert             string
 	ReadJSONOutput          bool
 	Verbose                 bool
@@ -133,11 +129,8 @@
 	writeCmd := app.Command("write", "Write message(s) to messaging system")
 	relayCmd := app.Command("relay", "Relay message(s) from messaging system to Batch")
 	batchCmd := app.Command("batch", "Access your Batch.sh account information")
-<<<<<<< HEAD
 	lagCmd := app.Command("lag", "Monitor lag in the messaging system")
-=======
 	dynamicCmd := app.Command("dynamic", "Act as a batch.sh replay destination")
->>>>>>> d062865a
 
 	HandleRelayFlags(relayCmd, opts)
 
@@ -256,10 +249,9 @@
 	cmd.Flag("verbose", "Display message metadata if available").
 		BoolVar(&opts.Verbose)
 
-<<<<<<< HEAD
 	cmd.Flag("lag", "Display amount of messages with un-commited offset, if different from the previous message").
 		Default("false").BoolVar(&opts.ReadLag)
-=======
+
 	cmd.Flag("json", "Read data should be treated as JSON").
 		Default("false").
 		BoolVar(&opts.ReadJSONOutput)
@@ -279,7 +271,6 @@
 
 	cmd.Flag("dproxy-insecure", "Connect to dProxy server without TLS").
 		BoolVar(&opts.DProxyInsecure)
->>>>>>> d062865a
 }
 
 func HandleGlobalWriteFlags(cmd *kingpin.CmdClause, opts *Options) {
