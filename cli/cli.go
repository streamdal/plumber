--- conflicted
+++ resolved
@@ -136,12 +136,8 @@
 	batchCmd := app.Command("batch", "Access your Batch.sh account information")
 	lagCmd := app.Command("lag", "Monitor lag in the messaging system")
 	dynamicCmd := app.Command("dynamic", "Act as a batch.sh replay destination")
-<<<<<<< HEAD
-	serveCmd := app.Command("serve", "Run plumber in server mode")
 	githubCmd := app.Command("github", "Authorize plumber to access your github repos")
-=======
 	serverCmd := app.Command("server", "Run plumber in server mode")
->>>>>>> 4a8e2b13
 
 	HandleRelayFlags(relayCmd, opts)
 
