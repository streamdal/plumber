package plumber

import (
	"fmt"
	"net"
	"sync"
	"time"

	"github.com/pkg/errors"
	uuid "github.com/satori/go.uuid"
	"github.com/sirupsen/logrus"
	"google.golang.org/grpc"

	"github.com/batchcorp/plumber-schemas/build/go/protos"
	"github.com/batchcorp/plumber/embed/etcd"
	"github.com/batchcorp/plumber/github"
	"github.com/batchcorp/plumber/server"
)

// RunServer is a wrapper for starting embedded etcd and starting the gRPC server
func (p *Plumber) RunServer() error {
	p.log.Info("starting embedded etcd")

	if err := p.startEtcd(); err != nil {
		return errors.Wrap(err, "unable to start embedded etcd")
	}

	p.log.Info("starting gRPC server")

	if err := p.runServer(); err != nil {
		return errors.Wrap(err, "unable to run server")
	}

	return nil
}

func (p *Plumber) startEtcd() error {
	// TODO: remove
	return nil

	e, err := etcd.New(p.Config.Options.Server)
	if err != nil {
		return errors.Wrap(err, "unable to instantiate etcd")
	}

	if err := e.Start(p.Config.ServiceShutdownCtx); err != nil {
		return errors.Wrap(err, "unable to start embedded etcd")
	}

	p.Etcd = e

	return nil
}

func (p *Plumber) runServer() error {
	lis, err := net.Listen("tcp", p.Options.Server.ListenAddress)
	if err != nil {
		return fmt.Errorf("unable to listen on '%s': %s", p.Options.Server.ListenAddress, err)
	}

	var opts []grpc.ServerOption

	grpcServer := grpc.NewServer(opts...)

	// Each plumber instance needs an ID. Set one and save
	if p.PersistentConfig.PlumberID == "" {
		p.PersistentConfig.PlumberID = uuid.NewV4().String()
		p.PersistentConfig.Save()
	}

	gh, _ := github.New()

	plumberServer := &server.PlumberServer{
		PersistentConfig: p.PersistentConfig,
		AuthToken:        p.Options.Server.AuthToken,
		ConnectionsMutex: &sync.RWMutex{},
		Reads:            make(map[string]*server.Read),
		ReadsMutex:       &sync.RWMutex{},
		RelaysMutex:      &sync.RWMutex{},
<<<<<<< HEAD
		SchemasMutex:     &sync.RWMutex{},
=======
		ServicesMutex:    &sync.RWMutex{},
>>>>>>> dfb2ff77
		GithubService:    gh,
		Log:              logrus.WithField("pkg", "plumber/server.go"),
	}

	protos.RegisterPlumberServerServer(grpcServer, plumberServer)

	go p.watchServiceShutdown(grpcServer)

	p.log.Infof("gRPC server listening on: %s", p.Options.Server.ListenAddress)
	p.log.Infof("Plumber Instance ID: %s", p.PersistentConfig.PlumberID)

	if err := grpcServer.Serve(lis); err != nil {
		return fmt.Errorf("unable to start gRPC server: %s", err)
	}

	return nil
}

func (p *Plumber) watchServiceShutdown(grpcServer *grpc.Server) {
	<-p.ServiceShutdownCtx.Done()

	p.log.Debug("received shutdown request in gRPC server via ServiceShutdownCtx")

	// Give etcd a few seconds to shutdown gracefully
	time.Sleep(10 * time.Second)

	grpcServer.Stop()
}<|MERGE_RESOLUTION|>--- conflicted
+++ resolved
@@ -77,11 +77,8 @@
 		Reads:            make(map[string]*server.Read),
 		ReadsMutex:       &sync.RWMutex{},
 		RelaysMutex:      &sync.RWMutex{},
-<<<<<<< HEAD
 		SchemasMutex:     &sync.RWMutex{},
-=======
 		ServicesMutex:    &sync.RWMutex{},
->>>>>>> dfb2ff77
 		GithubService:    gh,
 		Log:              logrus.WithField("pkg", "plumber/server.go"),
 	}
