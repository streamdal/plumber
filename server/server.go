--- conflicted
+++ resolved
@@ -93,38 +93,39 @@
 	p.PersistentConfig.Relays[relayID] = relay
 }
 
-<<<<<<< HEAD
 // getRead returns a stored schema
 func (p *PlumberServer) getSchema(schemaID string) *types.Schema {
 	p.SchemasMutex.RLock()
 	defer p.SchemasMutex.RUnlock()
 
-	r, _ := p.PersistentConfig.Schemas[schemaID]
-=======
+	s, _ := p.PersistentConfig.Schemas[schemaID]
+
+	return s
+}
+
+// setService adds an in-progress read to the Service map
+func (p *PlumberServer) setService(serviceID string, svc *types.Service) {
+	p.ServicesMutex.Lock()
+	defer p.ServicesMutex.Unlock()
+
+	p.PersistentConfig.Services[serviceID] = svc
+}
+
 // getService returns an in-progress read from the Relay map
 func (p *PlumberServer) getService(serviceID string) *types.Service {
 	p.ServicesMutex.RLock()
 	defer p.ServicesMutex.RUnlock()
 
 	r, _ := p.PersistentConfig.Services[serviceID]
->>>>>>> dfb2ff77
 
 	return r
 }
 
-<<<<<<< HEAD
 // setSchema adds a schema
 func (p *PlumberServer) setSchema(schemaID string, schema *types.Schema) {
 	p.SchemasMutex.Lock()
 	defer p.SchemasMutex.Unlock()
 
 	p.PersistentConfig.Schemas[schemaID] = schema
-=======
-// setService adds an in-progress read to the Service map
-func (p *PlumberServer) setService(serviceID string, svc *types.Service) {
-	p.ServicesMutex.Lock()
-	defer p.ServicesMutex.Unlock()
 
-	p.PersistentConfig.Services[serviceID] = svc
->>>>>>> dfb2ff77
 }