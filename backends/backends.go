package backends

import (
	"context"

	"github.com/pkg/errors"

	"github.com/batchcorp/plumber-schemas/build/go/protos/opts"
	"github.com/batchcorp/plumber-schemas/build/go/protos/records"

	"github.com/batchcorp/plumber/backends/awssns"
	"github.com/batchcorp/plumber/backends/awssqs"
	"github.com/batchcorp/plumber/backends/cdcmongo"
	"github.com/batchcorp/plumber/backends/cdcpostgres"
	"github.com/batchcorp/plumber/backends/gcppubsub"
	"github.com/batchcorp/plumber/backends/kafka"
	"github.com/batchcorp/plumber/backends/nats"
	"github.com/batchcorp/plumber/backends/nsq"
	rabbitStreams "github.com/batchcorp/plumber/backends/rabbit-streams"
	"github.com/batchcorp/plumber/backends/rabbitmq"
	"github.com/batchcorp/plumber/backends/rstreams"
)

// Backend is the interface that all backends implement; the interface is used
// for facilitating all CLI and server functionality in plumber.
// NOTE: Most backends do not support _some_ part of the interface - in those
// cases the methods will either return types.NotImplementedErr or
// types.UnsupportedFeatureErr.
type Backend interface {
	// Read will read data from the bus and dump each message to the results
	// channel. This method should _not_ decode the message - that is left up
	// to the upstream user. The error channel _should_ be optional.
	//
	// Decoding should happen _outside_ the backend.
	Read(ctx context.Context, readOpts *opts.ReadOptions, resultsChan chan *records.ReadRecord, errorChan chan *records.ErrorRecord) error

	// Write will attempt to write the input messages as a batch (if the backend
	// supports batch writing). This call will block until success/error.
	//
	// Encoding should happen _outside_ the backend.
	//
	// NOTE: Key, headers and any other metadata is fetched from CLIOptions
	// (that are passed when instantiating the backend).
	Write(ctx context.Context, writeOpts *opts.WriteOptions, errorCh chan *records.ErrorRecord, messages ...*records.WriteRecord) error

	// Test performs a "test" to see if the connection to the backend is alive.
	// The test varies between backends (ie. in kafka, it might be just attempting
	// to connect to a broker, while with another backend, plumber might try to
	// put/get sample data).
	Test(ctx context.Context) error

	// Dynamic enables plumber to become a "dynamic replay destination".
	// This is a blocking call.
	Dynamic(ctx context.Context, dynamicOpts *opts.DynamicOptions) error

	// Relay will hook into a message bus as a consumer and relay all messages
	// to the relayCh; if an error channel is provided, any errors will be piped
	// to the channel as well. This method _usually_ blocks.
	Relay(ctx context.Context, relayOpts *opts.RelayOptions, relayCh chan interface{}, errorCh chan *records.ErrorRecord) error

	// DisplayMessage will parse a Read record and print (pretty) output to STDOUT
	DisplayMessage(msg *records.ReadRecord) error

	// DisplayError will parse an Error record and print (pretty) output to STDOUT
	DisplayError(msg *records.ErrorRecord) error

	// Close closes any connections the backend has open. Once this is ran, you
	// should create a new backend instance.
	Close(ctx context.Context) error

	// Name returns the name of the backend
	Name() string
}

// New is a convenience function to instantiate the appropriate backend based on
// package name of the backend.
func New(connOpts *opts.ConnectionOptions) (Backend, error) {
	var be Backend
	var err error

	switch connOpts.Conn.(type) {
	case *opts.ConnectionOptions_Kafka:
		be, err = kafka.New(connOpts)
	//case *opts.ConnectionOptions_ActiveMq:
	//	be, err = activemq.New(connOpts)
	case *opts.ConnectionOptions_Awssqs:
		be, err = awssqs.New(connOpts)
	case *opts.ConnectionOptions_Awssns:
		be, err = awssns.New(connOpts)
	//case *opts.ConnectionOptions_AzureServiceBus:
	//	be, err = azure.New(connOpts)
	//case *opts.ConnectionOptions_AzureEventHub:
	//	be, err = azure_eventhub.New(cfg)
	case *opts.ConnectionOptions_GcpPubsub:
		be, err = gcppubsub.New(connOpts)
	//case *opts.ConnectionOptions_Mqtt:
	//	be, err = mqtt.New(connOpts)
	case *opts.ConnectionOptions_Nats:
		be, err = nats.New(connOpts)
	//case *opts.ConnectionOptions_NatsStreaming:
	//	be, err = nats_streaming.New(connOpts)
	case *opts.ConnectionOptions_Nsq:
		be, err = nsq.New(connOpts)
	//case *opts.ConnectionOptions_Pulsar:
	//	be, err = pulsar.New(connOpts)
	case *opts.ConnectionOptions_Rabbit:
		be, err = rabbitmq.New(connOpts)
<<<<<<< HEAD
	case *opts.ConnectionOptions_RabbitStreams:
		be, err = rabbitStreams.New(connOpts)
	//case *opts.ConnectionOptions_RedisPubsub:
	//	be, err = rpubsub.New(cfg)
=======
	//case *opts.ConnectionOptions_RabbitStreams:
	//	be, err = rabbitmq_streams.New(connOpts)
	//case *opts.ConnectionOptions_RedisPubsub:
	//	be, err = rpubsub.New(cfg)
	case *opts.ConnectionOptions_RedisStreams:
		be, err = rstreams.New(connOpts)
>>>>>>> e6a86e9d
	case *opts.ConnectionOptions_Mongo:
		be, err = cdcmongo.New(connOpts)
	case *opts.ConnectionOptions_Postgres:
		be, err = cdcpostgres.New(connOpts)
	default:
		return nil, errors.New("unknown backend")

	}

	if err != nil {
		return nil, errors.Wrap(err, "unable to instantiate backend")
	}

	return be, nil
}<|MERGE_RESOLUTION|>--- conflicted
+++ resolved
@@ -105,19 +105,12 @@
 	//	be, err = pulsar.New(connOpts)
 	case *opts.ConnectionOptions_Rabbit:
 		be, err = rabbitmq.New(connOpts)
-<<<<<<< HEAD
 	case *opts.ConnectionOptions_RabbitStreams:
 		be, err = rabbitStreams.New(connOpts)
 	//case *opts.ConnectionOptions_RedisPubsub:
 	//	be, err = rpubsub.New(cfg)
-=======
-	//case *opts.ConnectionOptions_RabbitStreams:
-	//	be, err = rabbitmq_streams.New(connOpts)
-	//case *opts.ConnectionOptions_RedisPubsub:
-	//	be, err = rpubsub.New(cfg)
 	case *opts.ConnectionOptions_RedisStreams:
 		be, err = rstreams.New(connOpts)
->>>>>>> e6a86e9d
 	case *opts.ConnectionOptions_Mongo:
 		be, err = cdcmongo.New(connOpts)
 	case *opts.ConnectionOptions_Postgres:
