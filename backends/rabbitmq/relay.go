package rabbitmq

import (
	"context"
	"github.com/batchcorp/plumber/backends/rabbitmq/types"
	"github.com/batchcorp/rabbit"
	"github.com/jhump/protoreflect/desc"
	"github.com/pkg/errors"
	"github.com/relistan/go-director"
	"github.com/sirupsen/logrus"
	"github.com/streadway/amqp"

	"github.com/batchcorp/plumber/api"
	"github.com/batchcorp/plumber/cli"
	"github.com/batchcorp/plumber/relay"
)

type Relayer struct {
	Options        *cli.Options
	Channel        *amqp.Channel
	MsgDesc        *desc.MessageDescriptor
	RelayCh        chan interface{}
	log            *logrus.Entry
	Looper         *director.FreeLooper
	DefaultContext context.Context
}

func Relay(opts *cli.Options) error {
	if err := validateRelayOptions(opts); err != nil {
		return errors.Wrap(err, "unable to verify options")
	}

	// TODO: move this up the chain?
	ctx := context.Background()

	// Create new relayer instance (+ validate token & gRPC address)
	relayCfg := &relay.Config{
		Token:       opts.RelayToken,
		GRPCAddress: opts.RelayGRPCAddress,
		NumWorkers:  opts.RelayNumWorkers,
		Timeout:     opts.RelayGRPCTimeout,
		RelayCh:     make(chan interface{}, 1),
		DisableTLS:  opts.RelayGRPCDisableTLS,
	}

	grpcRelayer, err := relay.New(relayCfg)
	if err != nil {
		return errors.Wrap(err, "unable to create new gRPC relayer")
	}

	// Launch HTTP server
	go func() {
		if err := api.Start(opts.RelayHTTPListenAddress, opts.Version); err != nil {
			logrus.Fatalf("unable to start API server: %s", err)
		}
	}()

	// Launch gRPC Relayer
	if err := grpcRelayer.StartWorkers(); err != nil {
		return errors.Wrap(err, "unable to start gRPC relay workers")
	}

	r := &Relayer{
		Options:        opts,
		RelayCh:        relayCfg.RelayCh,
		log:            logrus.WithField("pkg", "rabbitmq/relay"),
		Looper:         director.NewFreeLooper(director.FOREVER, make(chan error)),
		DefaultContext: ctx,
	}

	return r.Relay()
}

func validateRelayOptions(opts *cli.Options) error {
	if opts.Rabbit.RoutingKey == "" {
		return errors.New("You must specify a routing key")
	}
	if opts.Rabbit.ReadQueue == "" {
		return errors.New("You must specify a queue to read from")
	}
	if opts.Rabbit.Exchange == "" {
		return errors.New("You must specify an exchange")
	}
	return nil
}

func (r *Relayer) Relay() error {

	errCh := make(chan *rabbit.ConsumeError)

	r.log.Infof("Relaying RabbitMQ messages from '%s' exchange -> '%s'",
		r.Options.Rabbit.Exchange, r.Options.RelayGRPCAddress)

	r.log.Infof("HTTP server listening on '%s'", r.Options.RelayHTTPListenAddress)

	rmq, err := rabbit.New(&rabbit.Options{
		URL:          r.Options.Rabbit.Address,
		QueueName:    r.Options.Rabbit.ReadQueue,
		ExchangeName: r.Options.Rabbit.Exchange,
		RoutingKey:   r.Options.Rabbit.RoutingKey,
		AutoAck:      r.Options.Rabbit.ReadAutoAck,
		QueueDeclare: r.Options.Rabbit.ReadQueueDeclare,
<<<<<<< HEAD
		QueueDurable: r.Options.Rabbit.ReadQueueDurable,
=======
		ConsumerTag:  r.Options.Rabbit.ReadConsumerTag,
>>>>>>> 54915bae
	})

	if err != nil {
		return errors.Wrap(err, "unable to initialize rabbitmq consumer")
	}

	ctx, cancel := context.WithCancel(context.Background())

	go rmq.Consume(ctx, errCh, func(msg amqp.Delivery) error {
		if msg.Body == nil {
			// Ignore empty messages
			// this will also prevent log spam if a queue goes missing
			return nil
		}
		r.log.Debugf("Writing RabbitMQ message to relay channel: %+v", msg)
		r.RelayCh <- &types.RelayMessage{
			Value:   &msg,
			Options: &types.RelayMessageOptions{},
		}
		return nil
	})

	for {
		select {
		case errRabbit := <-errCh:
			r.log.Errorf("runFunc ran into an error: %s", errRabbit.Error.Error())
		}
	}

	cancel()
	return nil
}<|MERGE_RESOLUTION|>--- conflicted
+++ resolved
@@ -100,11 +100,8 @@
 		RoutingKey:   r.Options.Rabbit.RoutingKey,
 		AutoAck:      r.Options.Rabbit.ReadAutoAck,
 		QueueDeclare: r.Options.Rabbit.ReadQueueDeclare,
-<<<<<<< HEAD
 		QueueDurable: r.Options.Rabbit.ReadQueueDurable,
-=======
 		ConsumerTag:  r.Options.Rabbit.ReadConsumerTag,
->>>>>>> 54915bae
 	})
 
 	if err != nil {
