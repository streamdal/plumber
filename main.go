--- conflicted
+++ resolved
@@ -21,13 +21,9 @@
 	"github.com/batchcorp/plumber/backends/kafka"
 	"github.com/batchcorp/plumber/backends/mqtt"
 	"github.com/batchcorp/plumber/backends/nats"
-<<<<<<< HEAD
 	natsStreaming "github.com/batchcorp/plumber/backends/nats-streaming"
-=======
-	nats_streaming "github.com/batchcorp/plumber/backends/nats-streaming"
 	"github.com/batchcorp/plumber/backends/nsq"
 	"github.com/batchcorp/plumber/backends/pulsar"
->>>>>>> 1aec12b7
 	"github.com/batchcorp/plumber/backends/rabbitmq"
 	"github.com/batchcorp/plumber/backends/rpubsub"
 	"github.com/batchcorp/plumber/backends/rstreams"
@@ -123,18 +119,14 @@
 	case "read cdc-mongo":
 		return cdcMongo.Read(opts)
 	case "read cdc-postgres":
-<<<<<<< HEAD
 		return cdcPostgres.Read(opts)
-	}
-=======
-		err = cdc_postgres.Read(opts)
 	case "read pulsar":
-		err = pulsar.Read(opts)
+		return pulsar.Read(opts)
 	case "read nsq":
-		err = nsq.Read(opts)
->>>>>>> 1aec12b7
-
-	return fmt.Errorf("unrecognized command: %s", cmd)
+		return nsq.Read(opts)
+	default:
+		return fmt.Errorf("unrecognized command: %s", cmd)
+	}
 }
 
 func parseCmdWrite(cmd string, opts *cli.Options) error {
@@ -164,80 +156,52 @@
 	case "write redis-pubsub":
 		return rpubsub.Write(opts)
 	case "write redis-streams":
-<<<<<<< HEAD
 		return rstreams.Write(opts)
-	}
-
-	return fmt.Errorf("unrecognized command: %s", cmd)
-}
-=======
-		err = rstreams.Write(opts)
 	case "write pulsar":
-		err = pulsar.Write(opts)
+		return pulsar.Write(opts)
 	case "write nsq":
-		err = nsq.Write(opts)
->>>>>>> 1aec12b7
+		return nsq.Write(opts)
+	default:
+		return fmt.Errorf("unrecognized command: %s", cmd)
+	}
+}
 
 func parseCmdRelay(cmd string, opts *cli.Options) error {
 	switch cmd {
 	case "relay rabbit":
-<<<<<<< HEAD
+		opts.RelayType = "rabbit"
 		return rabbitmq.Relay(opts)
 	case "relay kafka":
+		opts.RelayType = "kafka"
 		return kafka.Relay(opts)
 	case "relay gcp-pubsub":
+		opts.RelayType = "gcp-pubsub"
 		return gcppubsub.Relay(opts)
 	case "relay mqtt":
+		opts.RelayType = "mqtt"
 		return mqtt.Relay(opts)
 	case "relay aws-sqs":
+		opts.RelayType = "aws-sqs"
 		return awssqs.Relay(opts)
 	case "relay azure":
+		opts.RelayType = "azure"
 		return azure.Relay(opts)
 	case "relay cdc-postgres":
+		opts.RelayType = "cdc-postgres"
 		return cdcPostgres.Relay(opts)
 	case "relay cdc-mongo":
+		opts.RelayType = "cdc-mongo"
 		return cdcMongo.Relay(opts)
 	case "relay redis-pubsub":
+		opts.RelayType = "redis-pubsub"
 		return rpubsub.Relay(opts)
 	case "relay redis-streams":
+		opts.RelayType = "redis-streams"
 		return rstreams.Relay(opts)
-		// Relay (via env vars)
-=======
-		opts.RelayType = "rabbit"
-		err = rabbitmq.Relay(opts)
-	case "relay kafka":
-		opts.RelayType = "kafka"
-		err = kafka.Relay(opts)
-	case "relay gcp-pubsub":
-		opts.RelayType = "gcp-pubsub"
-		err = gcppubsub.Relay(opts)
-	case "relay mqtt":
-		opts.RelayType = "mqtt"
-		err = mqtt.Relay(opts)
-	case "relay aws-sqs":
-		opts.RelayType = "aws-sqs"
-		err = awssqs.Relay(opts)
-	case "relay azure":
-		opts.RelayType = "azure"
-		err = azure.Relay(opts)
-	case "relay cdc-postgres":
-		opts.RelayType = "cdc-postgres"
-		err = cdc_postgres.Relay(opts)
-	case "relay cdc-mongo":
-		opts.RelayType = "cdc-mongo"
-		err = cdc_mongo.Relay(opts)
-	case "relay redis-pubsub":
-		opts.RelayType = "redis-pubsub"
-		err = rpubsub.Relay(opts)
-	case "relay redis-streams":
-		opts.RelayType = "redis-streams"
-		err = rstreams.Relay(opts)
 	case "relay nsq":
 		opts.RelayType = "nsq"
-		err = nsq.Relay(opts)
-
+		return nsq.Relay(opts)
 	// Relay (via env vars)
->>>>>>> 1aec12b7
 	case "relay":
 		return ProcessRelayFlags(opts)
 	}
@@ -302,13 +266,9 @@
 	case "redis-streams":
 		err = rstreams.Relay(opts)
 	case "cdc-postgres":
-<<<<<<< HEAD
 		err = cdcPostgres.Relay(opts)
-=======
-		err = cdc_postgres.Relay(opts)
 	case "nsq":
 		err = nsq.Relay(opts)
->>>>>>> 1aec12b7
 	default:
 		err = fmt.Errorf("unsupported messaging system '%s'", opts.RelayType)
 	}
