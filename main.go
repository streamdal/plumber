--- conflicted
+++ resolved
@@ -150,11 +150,8 @@
 		cfg = &config.Config{
 			Connections: make(map[string]*types.Connection),
 			Relays:      make(map[string]*types.Relay),
-<<<<<<< HEAD
 			Schemas:     make(map[string]*types.Schema),
-=======
 			Services:    make(map[string]*types.Service),
->>>>>>> dfb2ff77
 		}
 	}
 
